--- conflicted
+++ resolved
@@ -986,7 +986,6 @@
 
 #[test]
 #[serial(working_dir)]
-<<<<<<< HEAD
 fn find_fprintf() {
     let _ = fs::remove_file("test_data/find_fprintf");
 
@@ -1010,7 +1009,8 @@
     assert!(contents.contains("test_data/simple"));
 
     let _ = fs::remove_file("test_data/find_fprintf");
-=======
+}
+
 fn find_ls() {
     Command::cargo_bin("find")
         .expect("found binary")
@@ -1018,5 +1018,4 @@
         .assert()
         .success()
         .stderr(predicate::str::is_empty());
->>>>>>> f9d74ada
 }
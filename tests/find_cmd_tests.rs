--- conflicted
+++ resolved
@@ -924,15 +924,6 @@
 
 #[test]
 #[serial(working_dir)]
-<<<<<<< HEAD
-fn find_follow() {
-    Command::cargo_bin("find")
-        .expect("found binary")
-        .args(["test_data/links/link-f", "-follow"])
-        .assert()
-        .success()
-        .stdout(predicate::str::contains("test_data/links/link-f"))
-=======
 fn find_daystart() {
     Command::cargo_bin("find")
         .expect("found binary")
@@ -953,6 +944,17 @@
         ])
         .assert()
         .success()
->>>>>>> c4a56e9c
+        .stderr(predicate::str::is_empty());
+}
+
+#[test]
+#[serial(working_dir)]
+fn find_follow() {
+    Command::cargo_bin("find")
+        .expect("found binary")
+        .args(["test_data/links/link-f", "-follow"])
+        .assert()
+        .success()
+        .stdout(predicate::str::contains("test_data/links/link-f"))
         .stderr(predicate::str::is_empty());
 }
--- conflicted
+++ resolved
@@ -974,7 +974,18 @@
 
 #[test]
 #[serial(working_dir)]
-<<<<<<< HEAD
+fn find_follow() {
+    Command::cargo_bin("find")
+        .expect("found binary")
+        .args(["test_data/links/link-f", "-follow"])
+        .assert()
+        .success()
+        .stdout(predicate::str::contains("test_data/links/link-f"))
+        .stderr(predicate::str::is_empty());
+}
+
+#[test]
+#[serial(working_dir)]
 fn find_fprintf() {
     let _ = fs::remove_file("test_data/find_fprintf");
 
@@ -998,14 +1009,4 @@
     assert!(contents.contains("test_data/simple"));
 
     let _ = fs::remove_file("test_data/find_fprintf");
-=======
-fn find_follow() {
-    Command::cargo_bin("find")
-        .expect("found binary")
-        .args(["test_data/links/link-f", "-follow"])
-        .assert()
-        .success()
-        .stdout(predicate::str::contains("test_data/links/link-f"))
-        .stderr(predicate::str::is_empty());
->>>>>>> abf851dd
 }
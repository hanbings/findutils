// Copyright 2021 Collabora, Ltd.
//
// Use of this source code is governed by a MIT-style
// license that can be found in the LICENSE file or at
// https://opensource.org/licenses/MIT.

<<<<<<< HEAD
use std::{
    borrow::Cow,
    error::Error,
    fs::{self, File},
    io::Write,
    path::Path,
    time::SystemTime,
};

use chrono::{format::StrftimeItems, DateTime, Local};
use once_cell::unsync::OnceCell;
use walkdir::DirEntry;
=======
use std::borrow::Cow;
use std::error::Error;
use std::fs;
use std::path::Path;
use std::time::SystemTime;

use chrono::{format::StrftimeItems, DateTime, Local};
>>>>>>> abf851dd

use super::{FileType, Matcher, MatcherIO, WalkEntry, WalkError};

#[cfg(unix)]
use std::os::unix::prelude::MetadataExt;

const STANDARD_BLOCK_SIZE: u64 = 512;

#[derive(Debug, PartialEq, Eq)]
enum Justify {
    Left,
    Right,
}

#[derive(Debug, PartialEq, Eq)]
enum TimeFormat {
    /// Follow ctime(3).
    Ctime,
    /// Seconds since the epoch, as a float w/ nanosecond part.
    SinceEpoch,
    /// Follow strftime-compatible syntax
    Strftime(String),
}

impl TimeFormat {
    fn apply(&self, time: SystemTime) -> Result<Cow<'static, str>, Box<dyn Error>> {
        const CTIME_FORMAT: &str = "%a %b %d %H:%M:%S.%f0 %Y";

        let formatted = match self {
            TimeFormat::SinceEpoch => {
                let duration = time.duration_since(SystemTime::UNIX_EPOCH)?;
                format!("{}.{:09}0", duration.as_secs(), duration.subsec_nanos())
            }
            TimeFormat::Ctime => DateTime::<Local>::from(time)
                .format(CTIME_FORMAT)
                .to_string(),
            TimeFormat::Strftime(format) => {
                DateTime::<Local>::from(time).format(format).to_string()
            }
        };

        Ok(formatted.into())
    }
}

#[derive(Debug, PartialEq, Eq)]
enum PermissionsFormat {
    Octal,
    // trwxrwxrwx
    Symbolic,
}

/// A single % directive in a format string.
#[derive(Debug, PartialEq, Eq)]
enum FormatDirective {
    // %a, %Ak
    AccessTime(TimeFormat),
    // %b, %k
    Blocks { large_blocks: bool },
    // %c, %Ck
    ChangeTime(TimeFormat),
    // %d
    Depth,
    // %D
    Device,
    // %f
    Basename,
    // %F
    Filesystem,
    // %g, %G
    Group { as_name: bool },
    // %h
    Dirname,
    // %H
    StartingPoint,
    // %i
    Inode,
    // %l
    SymlinkTarget,
    // %m
    Permissions(PermissionsFormat),
    // %n
    HardlinkCount,
    // %p, %P
    Path { strip_starting_point: bool },
    // %s
    Size,
    // %S
    Sparseness,
    // %t, %Tk
    ModificationTime(TimeFormat),
    // %u, %U
    User { as_name: bool },
    // %y, %Y
    Type { follow_links: bool },
}

/// A component in a full format string.
#[derive(Debug, PartialEq, Eq)]
enum FormatComponent {
    Literal(String),
    Flush,
    Directive {
        directive: FormatDirective,
        width: Option<usize>,
        justify: Justify,
    },
}

struct FormatStringParser<'a> {
    string: &'a str,
}

impl FormatStringParser<'_> {
    fn front(&self) -> Result<char, Box<dyn Error>> {
        self.string
            .chars()
            .next()
            .ok_or_else(|| "Unexpected EOF".into())
    }

    fn peek(&self, count: usize) -> Result<&str, Box<dyn Error>> {
        if self.string.len() < count {
            return Err("Unexpected EOF".into());
        }

        Ok(&self.string[0..count])
    }

    fn advance_one(&mut self) -> Result<char, Box<dyn Error>> {
        let c = self.front()?;
        self.string = &self.string[1..];
        Ok(c)
    }

    fn advance_by(&mut self, count: usize) -> Result<&str, Box<dyn Error>> {
        self.peek(count)?;

        let skipped = &self.string[0..count];
        self.string = &self.string[count..];
        Ok(skipped)
    }

    fn parse_escape_sequence(&mut self) -> Result<FormatComponent, Box<dyn Error>> {
        const OCTAL_LEN: usize = 3;
        const OCTAL_RADIX: u32 = 8;

        // Try parsing an octal sequence first.
        let first = self.front()?;
        if first.is_digit(OCTAL_RADIX) {
            if let Ok(code) = self.peek(OCTAL_LEN).and_then(|octal| {
                u32::from_str_radix(octal, OCTAL_RADIX).map_err(std::convert::Into::into)
            }) {
                // safe to unwrap: .peek() already succeeded above.
                let octal = self.advance_by(OCTAL_LEN).unwrap();
                return match char::from_u32(code) {
                    Some(c) => Ok(FormatComponent::Literal(c.to_string())),
                    None => Err(format!("Invalid character value: \\{octal}").into()),
                };
            }
        }

        self.advance_one()?;

        if first == 'c' {
            Ok(FormatComponent::Flush)
        } else {
            let c = match first {
                'a' => "\x07",
                'b' => "\x08",
                'f' => "\x0C",
                'n' => "\n",
                'r' => "\r",
                't' => "\t",
                'v' => "\x0B",
                '0' => "\0",
                '\\' => "\\",
                c => return Err(format!("Invalid escape sequence: \\{c}").into()),
            };

            Ok(FormatComponent::Literal(c.to_string()))
        }
    }

    fn parse_format_width(&mut self) -> Option<usize> {
        let start = self.string;
        let mut digits = 0;

        while self.front().map(|c| c.is_ascii_digit()).unwrap_or(false) {
            digits += 1;
            // safe to unwrap: the front() check already succeeded above.
            self.advance_one().unwrap();
        }

        if digits > 0 {
            // safe to unwrap: we already know all the digits are valid due to
            // the above checks.
            Some((start[0..digits]).parse().unwrap())
        } else {
            None
        }
    }

    fn parse_time_specifier(&mut self, first: char) -> Result<TimeFormat, Box<dyn Error>> {
        match self.advance_one()? {
            '@' => Ok(TimeFormat::SinceEpoch),
            'S' => Ok(TimeFormat::Strftime("%S.%f0".to_string())),
            c => {
                // We can't store the parsed items inside TimeFormat, because the items
                // take a reference to the full format string, but we still try to parse
                // it here so that errors get caught early.
                let format = format!("%{c}");
                match StrftimeItems::new(&format).next() {
                    None | Some(chrono::format::Item::Error) => {
                        Err(format!("Invalid time specifier: %{first}{c}").into())
                    }
                    Some(_item) => Ok(TimeFormat::Strftime(format)),
                }
            }
        }
    }

    fn parse_format_specifier(&mut self) -> Result<FormatComponent, Box<dyn Error>> {
        let mut justify = Justify::Right;
        loop {
            match self.front()? {
                ' ' => (),
                '-' => justify = Justify::Left,
                _ => break,
            }

            // safe to unwrap: .front() already succeeded above.
            self.advance_one().unwrap();
        }

        let width = self.parse_format_width();

        let first = self.advance_one()?;
        if first == '%' {
            return Ok(FormatComponent::Literal("%".to_owned()));
        }

        let directive = match first {
            'a' => FormatDirective::AccessTime(TimeFormat::Ctime),
            'A' => FormatDirective::AccessTime(self.parse_time_specifier(first)?),
            'b' => FormatDirective::Blocks {
                large_blocks: false,
            },
            'c' => FormatDirective::ChangeTime(TimeFormat::Ctime),
            'C' => FormatDirective::ChangeTime(self.parse_time_specifier(first)?),
            'd' => FormatDirective::Depth,
            'D' => FormatDirective::Device,
            'f' => FormatDirective::Basename,
            'F' => FormatDirective::Filesystem,
            'g' => FormatDirective::Group { as_name: true },
            'G' => FormatDirective::Group { as_name: false },
            'h' => FormatDirective::Dirname,
            'H' => FormatDirective::StartingPoint,
            'k' => FormatDirective::Blocks { large_blocks: true },
            'i' => FormatDirective::Inode,
            'l' => FormatDirective::SymlinkTarget,
            'm' => FormatDirective::Permissions(PermissionsFormat::Octal),
            'M' => FormatDirective::Permissions(PermissionsFormat::Symbolic),
            'n' => FormatDirective::HardlinkCount,
            'p' => FormatDirective::Path {
                strip_starting_point: false,
            },
            'P' => FormatDirective::Path {
                strip_starting_point: true,
            },
            's' => FormatDirective::Size,
            'S' => FormatDirective::Sparseness,
            't' => FormatDirective::ModificationTime(TimeFormat::Ctime),
            'T' => FormatDirective::ModificationTime(self.parse_time_specifier(first)?),
            'u' => FormatDirective::User { as_name: true },
            'U' => FormatDirective::User { as_name: false },
            'y' => FormatDirective::Type {
                follow_links: false,
            },
            'Y' => FormatDirective::Type { follow_links: true },
            // TODO: %Z
            _ => return Ok(FormatComponent::Literal(first.to_string())),
        };

        Ok(FormatComponent::Directive {
            directive,
            width,
            justify,
        })
    }

    pub fn parse(&mut self) -> Result<FormatString, Box<dyn Error>> {
        let mut components = vec![];

        while let Some(i) = self.string.find(|c| c == '%' || c == '\\') {
            if i > 0 {
                // safe to unwrap: i is an index into the string, so it cannot
                // be any shorter.
                let literal = self.advance_by(i).unwrap();
                if !literal.is_empty() {
                    components.push(FormatComponent::Literal(literal.to_owned()));
                }
            }

            // safe to unwrap: we've only advanced as far as 'i', which is right
            // before the character it identified.
            let component = match self.advance_one().unwrap() {
                '\\' => self.parse_escape_sequence()?,
                '%' => self.parse_format_specifier()?,
                _ => panic!("{}", "Stopped at unexpected character: {self.string}"),
            };
            components.push(component);
        }

        if !self.string.is_empty() {
            components.push(FormatComponent::Literal(self.string.to_owned()));
        }

        Ok(FormatString { components })
    }
}

struct FormatString {
    components: Vec<FormatComponent>,
}

impl FormatString {
    fn parse(string: &str) -> Result<Self, Box<dyn Error>> {
        FormatStringParser { string }.parse()
    }
}

fn get_starting_point(file_info: &WalkEntry) -> &Path {
    file_info
        .path()
        .ancestors()
        .nth(file_info.depth())
        // safe to unwrap: the file's depth should never be longer than its path
        // (...right?).
        .unwrap()
}

fn format_non_link_file_type(file_type: FileType) -> char {
    match file_type {
        FileType::Regular => 'f',
        FileType::Directory => 'd',
        FileType::BlockDevice => 'b',
        FileType::CharDevice => 'c',
        FileType::Fifo => 'p',
        FileType::Socket => 's',
        _ => 'U',
    }
}

fn format_directive<'entry>(
    file_info: &'entry WalkEntry,
    directive: &FormatDirective,
) -> Result<Cow<'entry, str>, Box<dyn Error>> {
    let meta = || file_info.metadata();

    // NOTE ON QUOTING:
    // GNU find's man page claims that several directives that print names (like
    // %f) are quoted like ls; however, I could not reproduce this at all in
    // practice, thus the set of rules is undoubtedly very different (if this is
    // still done at all).

    let res: Cow<'entry, str> = match directive {
        FormatDirective::AccessTime(tf) => tf.apply(meta()?.accessed()?)?,

        FormatDirective::Basename => file_info.file_name().to_string_lossy(),

        FormatDirective::Blocks { large_blocks } => {
            #[cfg(unix)]
            let blocks = meta()?.blocks();
            #[cfg(not(unix))]
            // Estimate using a ceiling division by the block size.
            let blocks = (meta()?.len() + STANDARD_BLOCK_SIZE - 1) / STANDARD_BLOCK_SIZE;

            // GNU find says it returns the number of 512-byte blocks for %b,
            // but in reality it just returns the number of blocks, *regardless
            // of their size on the filesystem*. That behavior is copied here,
            // even though it's arguably not 100% correct.
            if *large_blocks {
                // Ceiling divide in half.
                (blocks + 1) / 2
            } else {
                blocks
            }
            .to_string()
            .into()
        }

        #[cfg(not(unix))]
        FormatDirective::ChangeTime(tf) => tf.apply(meta()?.modified()?)?,
        #[cfg(unix)]
        FormatDirective::ChangeTime(tf) => {
            use std::time::Duration;

            let meta = meta()?;
            let ctime = SystemTime::UNIX_EPOCH
                + Duration::from_secs(meta.ctime() as u64)
                + Duration::from_nanos(meta.ctime_nsec() as u64);
            tf.apply(ctime)?
        }

        FormatDirective::Depth => file_info.depth().to_string().into(),

        #[cfg(not(unix))]
        FormatDirective::Device => "0".into(),
        #[cfg(unix)]
        FormatDirective::Device => meta()?.dev().to_string().into(),

        // GNU find's behavior for this is a bit...odd:
        // - Both the root directory and the paths immediately underneath return an empty string
        // - Any path without any slashes (i.e. relative to cwd) returns "."
        // - "." also returns "."
        // - ".." returns "." (???)
        // These are all (thankfully) documented on the find(1) man page.
        FormatDirective::Dirname => match file_info.path().parent() {
            None => "".into(),
            Some(p) if p == Path::new("/") => "".into(),
            Some(p) if p == Path::new("") => ".".into(),
            Some(parent) => parent.to_string_lossy(),
        },

        #[cfg(not(unix))]
        FormatDirective::Filesystem => "".into(),
        #[cfg(unix)]
        FormatDirective::Filesystem => {
            let dev_id = meta()?.dev().to_string();
            let fs_list =
                uucore::fsext::read_fs_list().expect("Could not find the filesystem info");
            fs_list
                .into_iter()
                .find(|fs| fs.dev_id == dev_id)
                .map_or_else(String::new, |fs| fs.fs_type)
                .into()
        }

        #[cfg(not(unix))]
        FormatDirective::Group { .. } => "0".into(),
        #[cfg(unix)]
        FormatDirective::Group { as_name } => {
            let gid = meta()?.gid();
            if *as_name {
                uucore::entries::gid2grp(gid).unwrap_or_else(|_| gid.to_string())
            } else {
                gid.to_string()
            }
            .into()
        }

        #[cfg(not(unix))]
        FormatDirective::HardlinkCount => "0".into(),
        #[cfg(unix)]
        FormatDirective::HardlinkCount => meta()?.nlink().to_string().into(),

        #[cfg(not(unix))]
        FormatDirective::Inode => "0".into(),
        #[cfg(unix)]
        FormatDirective::Inode => meta()?.ino().to_string().into(),

        FormatDirective::ModificationTime(tf) => tf.apply(meta()?.modified()?)?,

        FormatDirective::Path {
            strip_starting_point,
        } => file_info
            .path()
            .strip_prefix(if *strip_starting_point {
                get_starting_point(file_info)
            } else {
                Path::new("")
            })
            // safe to unwrap: the prefix is derived *from* the path to begin
            // with, so it cannot be invalid.
            .unwrap()
            .to_string_lossy(),

        FormatDirective::Permissions(PermissionsFormat::Symbolic) => {
            uucore::fs::display_permissions(meta()?, true).into()
        }
        #[cfg(not(unix))]
        FormatDirective::Permissions(PermissionsFormat::Octal) => "777".into(),
        #[cfg(unix)]
        FormatDirective::Permissions(PermissionsFormat::Octal) => {
            format!("{:>03o}", meta()?.mode() & 0o777).into()
        }

        FormatDirective::Size => meta()?.len().to_string().into(),

        #[cfg(not(unix))]
        FormatDirective::Sparseness => "1.0".into(),
        #[cfg(unix)]
        FormatDirective::Sparseness => {
            let meta = meta()?;

            if meta.len() > 0 {
                format!(
                    "{:.1}",
                    // GNU find hardcodes a block size of 512 bytes, regardless
                    // of the true filesystem block size.
                    (meta.blocks() * STANDARD_BLOCK_SIZE) as f64 / (meta.len() as f64)
                )
                .into()
            } else {
                "1.0".into()
            }
        }

        FormatDirective::StartingPoint => get_starting_point(file_info).to_string_lossy(),

        FormatDirective::SymlinkTarget => {
            if file_info.path_is_symlink() {
                fs::read_link(file_info.path())?
                    .to_string_lossy()
                    .into_owned()
                    .into()
            } else {
                "".into()
            }
        }

        FormatDirective::Type { follow_links } => if file_info.path_is_symlink() {
            if *follow_links {
                match file_info.path().metadata().map_err(WalkError::from) {
                    Ok(meta) => format_non_link_file_type(meta.file_type().into()),
                    Err(e) if e.is_not_found() => 'N',
                    Err(e) if e.is_loop() => 'L',
                    Err(_) => '?',
                }
            } else {
                'l'
            }
        } else {
            format_non_link_file_type(file_info.file_type())
        }
        .to_string()
        .into(),

        #[cfg(not(unix))]
        FormatDirective::User { .. } => "0".into(),
        #[cfg(unix)]
        FormatDirective::User { as_name } => {
            let uid = meta()?.uid();
            if *as_name {
                uucore::entries::uid2usr(uid).unwrap_or_else(|_| uid.to_string())
            } else {
                uid.to_string()
            }
            .into()
        }
    };

    Ok(res)
}

/// This matcher prints information about its files to stdout, following GNU
/// find's printf syntax.
pub struct Printf {
    format: FormatString,
    output_file: Option<File>,
}

impl Printf {
    pub fn new(format: &str, output_file: Option<File>) -> Result<Self, Box<dyn Error>> {
        Ok(Self {
            format: FormatString::parse(format)?,
            output_file,
        })
    }

<<<<<<< HEAD
    fn print(&self, file_info: &DirEntry, mut out: impl Write) {
        // The metadata is computed lazily, so that anything being printed
        // without needing metadata won't incur any performance overhead.
        let meta_cell = OnceCell::new();
=======
impl Matcher for Printf {
    fn matches(&self, file_info: &WalkEntry, matcher_io: &mut MatcherIO) -> bool {
        let mut out = matcher_io.deps.get_output().borrow_mut();
>>>>>>> abf851dd

        for component in &self.format.components {
            match component {
                FormatComponent::Literal(literal) => write!(out, "{literal}").unwrap(),
                FormatComponent::Flush => out.flush().unwrap(),
                FormatComponent::Directive {
                    directive,
                    width,
                    justify,
                } => match format_directive(file_info, directive) {
                    Ok(content) => {
                        if let Some(width) = width {
                            match justify {
                                Justify::Left => {
                                    write!(out, "{content:<width$}").unwrap();
                                }
                                Justify::Right => {
                                    write!(out, "{content:>width$}").unwrap();
                                }
                            }
                        } else {
                            write!(out, "{content}").unwrap();
                        }
                    }
                    Err(e) => {
                        eprintln!(
                            "Error processing '{}': {}",
                            file_info.path().to_string_lossy(),
                            e
                        );
                        break;
                    }
                },
            }
        }
    }
}

impl Matcher for Printf {
    fn matches(&self, file_info: &walkdir::DirEntry, matcher_io: &mut MatcherIO) -> bool {
        if let Some(file) = &self.output_file {
            self.print(file_info, file);
        } else {
            self.print(file_info, &mut *matcher_io.deps.get_output().borrow_mut());
        }

        true
    }

    fn has_side_effects(&self) -> bool {
        true
    }
}

#[cfg(test)]
mod tests {
    use std::fs::File;
    use std::io::ErrorKind;

    use chrono::{Duration, TimeZone};
    use tempfile::Builder;

    use super::*;
    use crate::find::matchers::tests::get_dir_entry_for;
    use crate::find::tests::fix_up_slashes;
    use crate::find::tests::FakeDependencies;

    #[cfg(unix)]
    use std::os::unix::fs::{symlink, PermissionsExt};

    #[cfg(windows)]
    use std::os::windows::fs::{symlink_dir, symlink_file};

    #[test]
    fn test_parse_basics() {
        assert_eq!(FormatString::parse("").unwrap().components, vec![]);
        assert_eq!(
            FormatString::parse("test stuff").unwrap().components,
            vec![FormatComponent::Literal("test stuff".to_owned()),]
        );
    }

    #[test]
    fn test_parse_escapes() {
        assert_eq!(
            FormatString::parse("abc\\0\\t\\n\\\\\\141de\\cf")
                .unwrap()
                .components,
            vec![
                FormatComponent::Literal("abc".to_owned()),
                FormatComponent::Literal("\0".to_owned()),
                FormatComponent::Literal("\t".to_owned()),
                FormatComponent::Literal("\n".to_owned()),
                FormatComponent::Literal("\\".to_owned()),
                FormatComponent::Literal("a".to_owned()),
                FormatComponent::Literal("de".to_owned()),
                FormatComponent::Flush,
                FormatComponent::Literal("f".to_owned())
            ]
        );

        assert!(FormatString::parse("\\X").is_err());
        assert!(FormatString::parse("\\").is_err());
    }

    #[test]
    fn test_parse_formatting() {
        fn unaligned_directive(directive: FormatDirective) -> FormatComponent {
            FormatComponent::Directive {
                directive,
                width: None,
                justify: Justify::Right,
            }
        }

        assert_eq!(
            FormatString::parse("%%%a%A@%Ak%b%c%C@%CH%d%DTEST%f%F%g%G%h%H")
                .unwrap()
                .components,
            vec![
                FormatComponent::Literal("%".to_owned()),
                unaligned_directive(FormatDirective::AccessTime(TimeFormat::Ctime)),
                unaligned_directive(FormatDirective::AccessTime(TimeFormat::SinceEpoch)),
                unaligned_directive(FormatDirective::AccessTime(TimeFormat::Strftime(
                    "%k".to_string()
                ))),
                unaligned_directive(FormatDirective::Blocks {
                    large_blocks: false
                }),
                unaligned_directive(FormatDirective::ChangeTime(TimeFormat::Ctime)),
                unaligned_directive(FormatDirective::ChangeTime(TimeFormat::SinceEpoch)),
                unaligned_directive(FormatDirective::ChangeTime(TimeFormat::Strftime(
                    "%H".to_string()
                ))),
                unaligned_directive(FormatDirective::Depth),
                unaligned_directive(FormatDirective::Device),
                FormatComponent::Literal("TEST".to_owned()),
                unaligned_directive(FormatDirective::Basename),
                unaligned_directive(FormatDirective::Filesystem),
                unaligned_directive(FormatDirective::Group { as_name: true }),
                unaligned_directive(FormatDirective::Group { as_name: false }),
                unaligned_directive(FormatDirective::Dirname),
                unaligned_directive(FormatDirective::StartingPoint),
            ]
        );

        assert_eq!(
            FormatString::parse("%i%k%l%m%M%n%p%P%s%S%t%T@%Td%u%U%y%Y%?")
                .unwrap()
                .components,
            vec![
                unaligned_directive(FormatDirective::Inode),
                unaligned_directive(FormatDirective::Blocks { large_blocks: true }),
                unaligned_directive(FormatDirective::SymlinkTarget),
                unaligned_directive(FormatDirective::Permissions(PermissionsFormat::Octal)),
                unaligned_directive(FormatDirective::Permissions(PermissionsFormat::Symbolic)),
                unaligned_directive(FormatDirective::HardlinkCount),
                unaligned_directive(FormatDirective::Path {
                    strip_starting_point: false
                }),
                unaligned_directive(FormatDirective::Path {
                    strip_starting_point: true
                }),
                unaligned_directive(FormatDirective::Size),
                unaligned_directive(FormatDirective::Sparseness),
                unaligned_directive(FormatDirective::ModificationTime(TimeFormat::Ctime)),
                unaligned_directive(FormatDirective::ModificationTime(TimeFormat::SinceEpoch)),
                unaligned_directive(FormatDirective::ModificationTime(TimeFormat::Strftime(
                    "%d".to_string()
                ))),
                unaligned_directive(FormatDirective::User { as_name: true }),
                unaligned_directive(FormatDirective::User { as_name: false }),
                unaligned_directive(FormatDirective::Type {
                    follow_links: false
                }),
                unaligned_directive(FormatDirective::Type { follow_links: true }),
                FormatComponent::Literal("?".to_owned()),
            ]
        );

        assert!(FormatString::parse("%").is_err());
        assert!(FormatString::parse("%A!").is_err());
    }

    #[test]
    fn test_parse_formatting_justified() {
        assert_eq!(
            FormatString::parse("%d%-s%5S%-12n% 3f% -- 4i")
                .unwrap()
                .components,
            vec![
                FormatComponent::Directive {
                    directive: FormatDirective::Depth,
                    justify: Justify::Right,
                    width: None
                },
                FormatComponent::Directive {
                    directive: FormatDirective::Size,
                    justify: Justify::Left,
                    width: None
                },
                FormatComponent::Directive {
                    directive: FormatDirective::Sparseness,
                    justify: Justify::Right,
                    width: Some(5)
                },
                FormatComponent::Directive {
                    directive: FormatDirective::HardlinkCount,
                    justify: Justify::Left,
                    width: Some(12)
                },
                FormatComponent::Directive {
                    directive: FormatDirective::Basename,
                    justify: Justify::Right,
                    width: Some(3)
                },
                FormatComponent::Directive {
                    directive: FormatDirective::Inode,
                    justify: Justify::Left,
                    width: Some(4)
                },
            ]
        );
    }

    #[test]
    fn test_printf_justified() {
        let file_info = get_dir_entry_for("test_data/simple", "abbbc");
        let deps = FakeDependencies::new();

        let matcher = Printf::new("%f,%7f,%-7f", None).unwrap();
        assert!(matcher.matches(&file_info, &mut deps.new_matcher_io()));
        assert_eq!("abbbc,  abbbc,abbbc  ", deps.get_output_as_string());
    }

    #[test]
    fn test_printf_paths() {
        let file_info = get_dir_entry_for("test_data/simple", "abbbc");
        let deps = FakeDependencies::new();

        let matcher = Printf::new("%h %H %p %P", None).unwrap();
        assert!(matcher.matches(&file_info, &mut deps.new_matcher_io()));
        assert_eq!(
            format!(
                "{} {} {} {}",
                fix_up_slashes("test_data/simple"),
                fix_up_slashes("test_data/simple"),
                fix_up_slashes("test_data/simple/abbbc"),
                fix_up_slashes("abbbc")
            ),
            deps.get_output_as_string()
        );
    }

    #[test]
    fn test_printf_paths_in_subdir() {
        let file_info = get_dir_entry_for("test_data/simple", "subdir/ABBBC");
        let deps = FakeDependencies::new();

        let matcher = Printf::new("%h %H %p %P", None).unwrap();
        assert!(matcher.matches(&file_info, &mut deps.new_matcher_io()));
        assert_eq!(
            format!(
                "{} {} {} {}",
                fix_up_slashes("test_data/simple/subdir"),
                fix_up_slashes("test_data/simple"),
                fix_up_slashes("test_data/simple/subdir/ABBBC"),
                fix_up_slashes("subdir/ABBBC")
            ),
            deps.get_output_as_string()
        );
    }

    #[test]
    fn test_printf_depth() {
        let file_info_1 = get_dir_entry_for("test_data/depth/1", "f1");
        let file_info_2 = get_dir_entry_for("test_data/depth/1", "2/f2");
        let deps = FakeDependencies::new();

        let matcher = Printf::new("%d.", None).unwrap();
        assert!(matcher.matches(&file_info_1, &mut deps.new_matcher_io()));
        assert!(matcher.matches(&file_info_2, &mut deps.new_matcher_io()));
        assert_eq!("1.2.", deps.get_output_as_string());
    }

    #[test]
    fn test_printf_basic_types() {
        let file_info_f = get_dir_entry_for("test_data/simple", "abbbc");
        let file_info_d = get_dir_entry_for("test_data/simple", "subdir");
        let deps = FakeDependencies::new();

        let matcher = Printf::new("%y", None).unwrap();
        assert!(matcher.matches(&file_info_f, &mut deps.new_matcher_io()));
        assert!(matcher.matches(&file_info_d, &mut deps.new_matcher_io()));
        assert_eq!("fd", deps.get_output_as_string());
    }

    #[test]
    #[cfg(unix)]
    fn test_printf_special_types() {
        use std::os::unix::net::UnixListener;

        use nix::sys::stat::Mode;

        let temp_dir = Builder::new().prefix("example").tempdir().unwrap();
        let temp_dir_path = temp_dir.path().to_string_lossy();

        let fifo_name = "fifo";
        let fifo_path = temp_dir.path().join(fifo_name);
        nix::unistd::mkfifo(&fifo_path, Mode::from_bits(0o644).unwrap()).unwrap();

        let socket_name = "socket";
        let socket_path = temp_dir.path().join(socket_name);
        UnixListener::bind(socket_path).unwrap();

        let fifo_info = get_dir_entry_for(&temp_dir_path, fifo_name);
        let socket_info = get_dir_entry_for(&temp_dir_path, socket_name);
        let deps = FakeDependencies::new();

        let matcher = Printf::new("%y", None).unwrap();
        assert!(matcher.matches(&fifo_info, &mut deps.new_matcher_io()));
        assert!(matcher.matches(&socket_info, &mut deps.new_matcher_io()));
        assert_eq!("ps", deps.get_output_as_string());
    }

    #[test]
    fn test_printf_size() {
        let file_info = get_dir_entry_for("test_data/size", "512bytes");
        let deps = FakeDependencies::new();

        let matcher = Printf::new("%s", None).unwrap();
        assert!(matcher.matches(&file_info, &mut deps.new_matcher_io()));
        assert_eq!("512", deps.get_output_as_string());
    }

    #[test]
    fn test_printf_symlinks() {
        #[cfg(unix)]
        {
            if let Err(e) = symlink("abbbc", "test_data/links/link-f") {
                assert!(
                    e.kind() == ErrorKind::AlreadyExists,
                    "Failed to create sym link: {e:?}"
                );
            }
            if let Err(e) = symlink("subdir", "test_data/links/link-d") {
                assert!(
                    e.kind() == ErrorKind::AlreadyExists,
                    "Failed to create sym link: {e:?}"
                );
            }
            if let Err(e) = symlink("missing", "test_data/links/link-missing") {
                assert!(
                    e.kind() == ErrorKind::AlreadyExists,
                    "Failed to create sym link: {e:?}"
                );
            }
            if let Err(e) = symlink("abbbc/x", "test_data/links/link-notdir") {
                assert!(
                    e.kind() == ErrorKind::AlreadyExists,
                    "Failed to create sym link: {e:?}"
                );
            }
            if let Err(e) = symlink("link-loop", "test_data/links/link-loop") {
                assert!(
                    e.kind() == ErrorKind::AlreadyExists,
                    "Failed to create sym link: {e:?}"
                );
            }
        }
        #[cfg(windows)]
        {
            if let Err(e) = symlink_file("abbbc", "test_data/links/link-f") {
                assert!(
                    e.kind() == ErrorKind::AlreadyExists,
                    "Failed to create sym link: {:?}",
                    e
                );
            }
            if let Err(e) = symlink_dir("subdir", "test_data/links/link-d") {
                assert!(
                    e.kind() == ErrorKind::AlreadyExists,
                    "Failed to create sym link: {:?}",
                    e
                );
            }
            if let Err(e) = symlink_file("missing", "test_data/links/link-missing") {
                assert!(
                    e.kind() == ErrorKind::AlreadyExists,
                    "Failed to create sym link: {:?}",
                    e
                );
            }
            if let Err(e) = symlink_file("abbbc/x", "test_data/links/link-notdir") {
                assert!(
                    e.kind() == ErrorKind::AlreadyExists,
                    "Failed to create sym link: {:?}",
                    e
                );
            }
        }

        let regular_file = get_dir_entry_for("test_data/simple", "abbbc");
        let link_f = get_dir_entry_for("test_data/links", "link-f");
        let link_d = get_dir_entry_for("test_data/links", "link-d");
        let link_missing = get_dir_entry_for("test_data/links", "link-missing");
        let link_notdir = get_dir_entry_for("test_data/links", "link-notdir");
        #[cfg(unix)]
        let link_loop = get_dir_entry_for("test_data/links", "link-loop");

        let deps = FakeDependencies::new();

        let matcher = Printf::new("%y %Y %l\n", None).unwrap();
        assert!(matcher.matches(&regular_file, &mut deps.new_matcher_io()));
        assert!(matcher.matches(&link_f, &mut deps.new_matcher_io()));
        assert!(matcher.matches(&link_d, &mut deps.new_matcher_io()));
        assert!(matcher.matches(&link_missing, &mut deps.new_matcher_io()));
        assert!(matcher.matches(&link_notdir, &mut deps.new_matcher_io()));
        #[cfg(unix)]
        assert!(matcher.matches(&link_loop, &mut deps.new_matcher_io()));
        assert_eq!(
            vec![
                "f f ",
                "l f abbbc",
                "l d subdir",
                "l N missing",
                // We can't detect ENOTDIR on non-unix platforms yet.
                #[cfg(not(unix))]
                "l ? abbbc/x",
                #[cfg(unix)]
                "l N abbbc/x",
                #[cfg(unix)]
                "l L link-loop",
            ],
            deps.get_output_as_string().lines().collect::<Vec<_>>()
        );
    }

    #[test]
    fn test_printf_times() {
        let temp_dir = Builder::new().prefix("example").tempdir().unwrap();
        let temp_dir_path = temp_dir.path().to_string_lossy();
        let new_file_name = "newFile";
        let file_path = temp_dir.path().join(new_file_name);
        File::create(&file_path).expect("create temp file");

        let mtime = chrono::Local
            .with_ymd_and_hms(2000, 1, 15, 9, 30, 21)
            .unwrap()
            + Duration::nanoseconds(2_000_000);
        filetime::set_file_mtime(
            &file_path,
            filetime::FileTime::from_unix_time(mtime.timestamp(), mtime.timestamp_subsec_nanos()),
        )
        .expect("set temp file mtime");

        let file_info = get_dir_entry_for(&temp_dir_path, new_file_name);
        let deps = FakeDependencies::new();

        let matcher = Printf::new("%t,%T@,%TF", None).unwrap();
        assert!(matcher.matches(&file_info, &mut deps.new_matcher_io()));
        assert_eq!(
            format!(
                "Sat Jan 15 09:30:21.0020000000 2000,{}.0020000000,2000-01-15",
                mtime.timestamp()
            ),
            deps.get_output_as_string()
        );
    }

    #[test]
    #[cfg(unix)]
    fn test_printf_user_group() {
        let temp_dir = Builder::new().prefix("example").tempdir().unwrap();
        let temp_dir_path = temp_dir.path().to_string_lossy();
        let new_file_name = "newFile";
        File::create(temp_dir.path().join(new_file_name)).expect("create temp file");

        let uid = unsafe { uucore::libc::getuid() };
        let user = uucore::entries::uid2usr(uid).unwrap_or(uid.to_string());

        let gid = unsafe { uucore::libc::getgid() };
        let group = uucore::entries::gid2grp(gid).unwrap_or(gid.to_string());

        let file_info = get_dir_entry_for(&temp_dir_path, new_file_name);
        let deps = FakeDependencies::new();

        let matcher = Printf::new("%u %U %g %G", None).unwrap();
        assert!(matcher.matches(&file_info, &mut deps.new_matcher_io()));
        assert_eq!(
            format!("{user} {uid} {group} {gid}"),
            deps.get_output_as_string()
        );
    }

    #[test]
    #[cfg(unix)]
    fn test_printf_permissions() {
        use std::fs::File;

        let temp_dir = Builder::new().prefix("example").tempdir().unwrap();
        let temp_dir_path = temp_dir.path().to_string_lossy();
        let new_file_name = "newFile";
        let file = File::create(temp_dir.path().join(new_file_name)).expect("create temp file");

        let mut perms = file.metadata().unwrap().permissions();
        perms.set_mode(0o755);
        file.set_permissions(perms).unwrap();

<<<<<<< HEAD
        let matcher = Printf::new("%m %M", None).unwrap();
=======
        let file_info = get_dir_entry_for(&temp_dir_path, new_file_name);
        let deps = FakeDependencies::new();

        let matcher = Printf::new("%m %M").unwrap();
>>>>>>> abf851dd
        assert!(matcher.matches(&file_info, &mut deps.new_matcher_io()));
        assert_eq!("755 -rwxr-xr-x", deps.get_output_as_string());
    }
}<|MERGE_RESOLUTION|>--- conflicted
+++ resolved
@@ -4,20 +4,6 @@
 // license that can be found in the LICENSE file or at
 // https://opensource.org/licenses/MIT.
 
-<<<<<<< HEAD
-use std::{
-    borrow::Cow,
-    error::Error,
-    fs::{self, File},
-    io::Write,
-    path::Path,
-    time::SystemTime,
-};
-
-use chrono::{format::StrftimeItems, DateTime, Local};
-use once_cell::unsync::OnceCell;
-use walkdir::DirEntry;
-=======
 use std::borrow::Cow;
 use std::error::Error;
 use std::fs;
@@ -25,7 +11,6 @@
 use std::time::SystemTime;
 
 use chrono::{format::StrftimeItems, DateTime, Local};
->>>>>>> abf851dd
 
 use super::{FileType, Matcher, MatcherIO, WalkEntry, WalkError};
 
@@ -586,27 +571,19 @@
 /// find's printf syntax.
 pub struct Printf {
     format: FormatString,
-    output_file: Option<File>,
 }
 
 impl Printf {
-    pub fn new(format: &str, output_file: Option<File>) -> Result<Self, Box<dyn Error>> {
+    pub fn new(format: &str) -> Result<Self, Box<dyn Error>> {
         Ok(Self {
             format: FormatString::parse(format)?,
-            output_file,
         })
     }
-
-<<<<<<< HEAD
-    fn print(&self, file_info: &DirEntry, mut out: impl Write) {
-        // The metadata is computed lazily, so that anything being printed
-        // without needing metadata won't incur any performance overhead.
-        let meta_cell = OnceCell::new();
-=======
+}
+
 impl Matcher for Printf {
     fn matches(&self, file_info: &WalkEntry, matcher_io: &mut MatcherIO) -> bool {
         let mut out = matcher_io.deps.get_output().borrow_mut();
->>>>>>> abf851dd
 
         for component in &self.format.components {
             match component {
@@ -641,16 +618,6 @@
                     }
                 },
             }
-        }
-    }
-}
-
-impl Matcher for Printf {
-    fn matches(&self, file_info: &walkdir::DirEntry, matcher_io: &mut MatcherIO) -> bool {
-        if let Some(file) = &self.output_file {
-            self.print(file_info, file);
-        } else {
-            self.print(file_info, &mut *matcher_io.deps.get_output().borrow_mut());
         }
 
         true
@@ -837,7 +804,7 @@
         let file_info = get_dir_entry_for("test_data/simple", "abbbc");
         let deps = FakeDependencies::new();
 
-        let matcher = Printf::new("%f,%7f,%-7f", None).unwrap();
+        let matcher = Printf::new("%f,%7f,%-7f").unwrap();
         assert!(matcher.matches(&file_info, &mut deps.new_matcher_io()));
         assert_eq!("abbbc,  abbbc,abbbc  ", deps.get_output_as_string());
     }
@@ -847,7 +814,7 @@
         let file_info = get_dir_entry_for("test_data/simple", "abbbc");
         let deps = FakeDependencies::new();
 
-        let matcher = Printf::new("%h %H %p %P", None).unwrap();
+        let matcher = Printf::new("%h %H %p %P").unwrap();
         assert!(matcher.matches(&file_info, &mut deps.new_matcher_io()));
         assert_eq!(
             format!(
@@ -866,7 +833,7 @@
         let file_info = get_dir_entry_for("test_data/simple", "subdir/ABBBC");
         let deps = FakeDependencies::new();
 
-        let matcher = Printf::new("%h %H %p %P", None).unwrap();
+        let matcher = Printf::new("%h %H %p %P").unwrap();
         assert!(matcher.matches(&file_info, &mut deps.new_matcher_io()));
         assert_eq!(
             format!(
@@ -886,7 +853,7 @@
         let file_info_2 = get_dir_entry_for("test_data/depth/1", "2/f2");
         let deps = FakeDependencies::new();
 
-        let matcher = Printf::new("%d.", None).unwrap();
+        let matcher = Printf::new("%d.").unwrap();
         assert!(matcher.matches(&file_info_1, &mut deps.new_matcher_io()));
         assert!(matcher.matches(&file_info_2, &mut deps.new_matcher_io()));
         assert_eq!("1.2.", deps.get_output_as_string());
@@ -898,7 +865,7 @@
         let file_info_d = get_dir_entry_for("test_data/simple", "subdir");
         let deps = FakeDependencies::new();
 
-        let matcher = Printf::new("%y", None).unwrap();
+        let matcher = Printf::new("%y").unwrap();
         assert!(matcher.matches(&file_info_f, &mut deps.new_matcher_io()));
         assert!(matcher.matches(&file_info_d, &mut deps.new_matcher_io()));
         assert_eq!("fd", deps.get_output_as_string());
@@ -926,7 +893,7 @@
         let socket_info = get_dir_entry_for(&temp_dir_path, socket_name);
         let deps = FakeDependencies::new();
 
-        let matcher = Printf::new("%y", None).unwrap();
+        let matcher = Printf::new("%y").unwrap();
         assert!(matcher.matches(&fifo_info, &mut deps.new_matcher_io()));
         assert!(matcher.matches(&socket_info, &mut deps.new_matcher_io()));
         assert_eq!("ps", deps.get_output_as_string());
@@ -937,7 +904,7 @@
         let file_info = get_dir_entry_for("test_data/size", "512bytes");
         let deps = FakeDependencies::new();
 
-        let matcher = Printf::new("%s", None).unwrap();
+        let matcher = Printf::new("%s").unwrap();
         assert!(matcher.matches(&file_info, &mut deps.new_matcher_io()));
         assert_eq!("512", deps.get_output_as_string());
     }
@@ -1019,7 +986,7 @@
 
         let deps = FakeDependencies::new();
 
-        let matcher = Printf::new("%y %Y %l\n", None).unwrap();
+        let matcher = Printf::new("%y %Y %l\n").unwrap();
         assert!(matcher.matches(&regular_file, &mut deps.new_matcher_io()));
         assert!(matcher.matches(&link_f, &mut deps.new_matcher_io()));
         assert!(matcher.matches(&link_d, &mut deps.new_matcher_io()));
@@ -1066,7 +1033,7 @@
         let file_info = get_dir_entry_for(&temp_dir_path, new_file_name);
         let deps = FakeDependencies::new();
 
-        let matcher = Printf::new("%t,%T@,%TF", None).unwrap();
+        let matcher = Printf::new("%t,%T@,%TF").unwrap();
         assert!(matcher.matches(&file_info, &mut deps.new_matcher_io()));
         assert_eq!(
             format!(
@@ -1094,7 +1061,7 @@
         let file_info = get_dir_entry_for(&temp_dir_path, new_file_name);
         let deps = FakeDependencies::new();
 
-        let matcher = Printf::new("%u %U %g %G", None).unwrap();
+        let matcher = Printf::new("%u %U %g %G").unwrap();
         assert!(matcher.matches(&file_info, &mut deps.new_matcher_io()));
         assert_eq!(
             format!("{user} {uid} {group} {gid}"),
@@ -1116,14 +1083,10 @@
         perms.set_mode(0o755);
         file.set_permissions(perms).unwrap();
 
-<<<<<<< HEAD
-        let matcher = Printf::new("%m %M", None).unwrap();
-=======
         let file_info = get_dir_entry_for(&temp_dir_path, new_file_name);
         let deps = FakeDependencies::new();
 
         let matcher = Printf::new("%m %M").unwrap();
->>>>>>> abf851dd
         assert!(matcher.matches(&file_info, &mut deps.new_matcher_io()));
         assert_eq!("755 -rwxr-xr-x", deps.get_output_as_string());
     }

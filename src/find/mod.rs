--- conflicted
+++ resolved
@@ -21,12 +21,9 @@
     sorted_output: bool,
     help_requested: bool,
     version_requested: bool,
-<<<<<<< HEAD
     ignore_readdir_race: bool,
-=======
     today_start: bool,
     no_leaf_dirs: bool,
->>>>>>> 5be00c85
 }
 
 impl Default for Config {
@@ -39,16 +36,13 @@
             sorted_output: false,
             help_requested: false,
             version_requested: false,
-<<<<<<< HEAD
             // For compat: doesn't change anything
             ignore_readdir_race: false,
-=======
             today_start: false,
             // Directory information and traversal are done by walkdir,
             // and this configuration field will exist as
             // a compatibility item for GNU findutils.
             no_leaf_dirs: false,
->>>>>>> 5be00c85
         }
     }
 }
@@ -1242,25 +1236,6 @@
     }
 
     #[test]
-    #[cfg(unix)]
-<<<<<<< HEAD
-    fn test_ignore_readdir_race() {
-        use crate::find::tests::FakeDependencies;
-
-        let deps = FakeDependencies::new();
-        let rc = find_main(
-            &["find", "./test_data/simple/subdir", "-ignore_readdir_race"],
-=======
-    fn test_noleaf() {
-        use crate::find::tests::FakeDependencies;
-
-        let deps = FakeDependencies::new();
-        let rc = find_main(&["find", "./test_data/simple/subdir", "-noleaf"], &deps);
-
-        assert_eq!(rc, 0);
-    }
-
-    #[test]
     fn find_maxdepth_and() {
         let deps = FakeDependencies::new();
         let rc = find_main(
@@ -1272,17 +1247,10 @@
                 "-a",
                 "-print",
             ],
->>>>>>> 5be00c85
-            &deps,
-        );
-
-        assert_eq!(rc, 0);
-<<<<<<< HEAD
-    }
-
-    #[test]
-    fn test_noignore_readdir_race() {
-=======
+            &deps,
+        );
+
+        assert_eq!(rc, 0);
         assert_eq!(
             deps.get_output_as_string(),
             fix_up_slashes("./test_data/depth\n")
@@ -1292,7 +1260,6 @@
     #[test]
     #[cfg(unix)]
     fn test_daystart() {
->>>>>>> 5be00c85
         use crate::find::tests::FakeDependencies;
 
         let deps = FakeDependencies::new();
@@ -1300,9 +1267,6 @@
             &[
                 "find",
                 "./test_data/simple/subdir",
-<<<<<<< HEAD
-                "-noignore_readdir_race",
-=======
                 "-daystart",
                 "-mtime",
                 "0",
@@ -1322,7 +1286,37 @@
                 "-daystart",
                 "-mtime",
                 "1",
->>>>>>> 5be00c85
+            ],
+            &deps,
+        );
+
+        assert_eq!(rc, 0);
+    }
+  
+    #[test]
+    #[cfg(unix)]
+    fn test_ignore_readdir_race() {
+        use crate::find::tests::FakeDependencies;
+
+        let deps = FakeDependencies::new();
+        let rc = find_main(
+            &["find", "./test_data/simple/subdir", "-ignore_readdir_race"],
+            &deps,
+        );
+
+        assert_eq!(rc, 0);
+    }
+
+    #[test]
+    fn test_noignore_readdir_race() {
+        use crate::find::tests::FakeDependencies;
+
+        let deps = FakeDependencies::new();
+        let rc = find_main(
+            &[
+                "find",
+                "./test_data/simple/subdir",
+                "-noignore_readdir_race",
             ],
             &deps,
         );
